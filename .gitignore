##
## Java
##

# Compiled class file
*.class

# Log file
*.log

# CheckCPP and astyle backups
*.orig

# BlueJ files
*.ctxt

# Mobile Tools for Java (J2ME)
.mtj.tmp/

# virtual machine crash logs, see http://www.java.com/en/download/help/error_hotspot.xml
hs_err_pid*

# JCIDE build ignore
<<<<<<< HEAD
jcide/
=======
JCIDE/
.jcideslndata/
.classpath
.project
bookMarkInfo.xml
breakPointInfo.xml
debugConfig.xml
jumpRecordInfo.xml
*.jcproj
*.jcsln
postbuild.bat
>>>>>>> 56a4fe57

##
## OPERATING SYSTEM
## 

# Windows thumbnail cache files
Thumbs.db
ehthumbs.db
ehthumbs_vista.db

# Dump file
*.stackdump

# Folder config file
Desktop.ini

# Recycle Bin used on file shares
$RECYCLE.BIN/

# Windows Installer files
*.cab
*.msi
*.msm
*.msp

# Windows shortcuts
*.lnk

# General
.DS_Store
.AppleDouble
.LSOverride

# Icon must end with two \r
Icon


# Thumbnails
._*

# Files that might appear in the root of a volume
.DocumentRevisions-V100
.fseventsd
.Spotlight-V100
.TemporaryItems
.Trashes
.VolumeIcon.icns
.com.apple.timemachine.donotpresent

# Directories potentially created on remote AFP share
.AppleDB
.AppleDesktop
Network Trash Folder
Temporary Items
.apdisk<|MERGE_RESOLUTION|>--- conflicted
+++ resolved
@@ -1,93 +1,89 @@
-##
-## Java
-##
-
-# Compiled class file
-*.class
-
-# Log file
-*.log
-
-# CheckCPP and astyle backups
-*.orig
-
-# BlueJ files
-*.ctxt
-
-# Mobile Tools for Java (J2ME)
-.mtj.tmp/
-
-# virtual machine crash logs, see http://www.java.com/en/download/help/error_hotspot.xml
-hs_err_pid*
-
-# JCIDE build ignore
-<<<<<<< HEAD
-jcide/
-=======
-JCIDE/
-.jcideslndata/
-.classpath
-.project
-bookMarkInfo.xml
-breakPointInfo.xml
-debugConfig.xml
-jumpRecordInfo.xml
-*.jcproj
-*.jcsln
-postbuild.bat
->>>>>>> 56a4fe57
-
-##
-## OPERATING SYSTEM
-## 
-
-# Windows thumbnail cache files
-Thumbs.db
-ehthumbs.db
-ehthumbs_vista.db
-
-# Dump file
-*.stackdump
-
-# Folder config file
-Desktop.ini
-
-# Recycle Bin used on file shares
-$RECYCLE.BIN/
-
-# Windows Installer files
-*.cab
-*.msi
-*.msm
-*.msp
-
-# Windows shortcuts
-*.lnk
-
-# General
-.DS_Store
-.AppleDouble
-.LSOverride
-
-# Icon must end with two \r
-Icon
-
-
-# Thumbnails
-._*
-
-# Files that might appear in the root of a volume
-.DocumentRevisions-V100
-.fseventsd
-.Spotlight-V100
-.TemporaryItems
-.Trashes
-.VolumeIcon.icns
-.com.apple.timemachine.donotpresent
-
-# Directories potentially created on remote AFP share
-.AppleDB
-.AppleDesktop
-Network Trash Folder
-Temporary Items
+##
+## Java
+##
+
+# Compiled class file
+*.class
+
+# Log file
+*.log
+
+# CheckCPP and astyle backups
+*.orig
+
+# BlueJ files
+*.ctxt
+
+# Mobile Tools for Java (J2ME)
+.mtj.tmp/
+
+# virtual machine crash logs, see http://www.java.com/en/download/help/error_hotspot.xml
+hs_err_pid*
+
+# JCIDE build ignore
+JCIDE/
+.jcideslndata/
+.classpath
+.project
+bookMarkInfo.xml
+breakPointInfo.xml
+debugConfig.xml
+jumpRecordInfo.xml
+*.jcproj
+*.jcsln
+postbuild.bat
+
+##
+## OPERATING SYSTEM
+## 
+
+# Windows thumbnail cache files
+Thumbs.db
+ehthumbs.db
+ehthumbs_vista.db
+
+# Dump file
+*.stackdump
+
+# Folder config file
+Desktop.ini
+
+# Recycle Bin used on file shares
+$RECYCLE.BIN/
+
+# Windows Installer files
+*.cab
+*.msi
+*.msm
+*.msp
+
+# Windows shortcuts
+*.lnk
+
+# General
+.DS_Store
+.AppleDouble
+.LSOverride
+
+# Icon must end with two \r
+Icon
+
+
+# Thumbnails
+._*
+
+# Files that might appear in the root of a volume
+.DocumentRevisions-V100
+.fseventsd
+.Spotlight-V100
+.TemporaryItems
+.Trashes
+.VolumeIcon.icns
+.com.apple.timemachine.donotpresent
+
+# Directories potentially created on remote AFP share
+.AppleDB
+.AppleDesktop
+Network Trash Folder
+Temporary Items
 .apdisk